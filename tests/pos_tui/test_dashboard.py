--- conflicted
+++ resolved
@@ -29,7 +29,6 @@
 
 
 @pytest.mark.asyncio
-<<<<<<< HEAD
 async def test_dashboard_status_counts():
     app = POSTUI()
     async with AppTest(app) as pilot:
@@ -43,7 +42,6 @@
         )
         assert status.total == expected_total
         assert status.incomplete == expected_incomplete
-=======
 async def test_dashboard_layout_components():
     app = POSTUI()
     async with AppTest(app) as pilot:
@@ -52,5 +50,4 @@
         pilot.app.query_one("#refresh_button", Button)
         pilot.app.query_one("#create_button", Button)
         footer = pilot.app.query_one("#status_bar", Static)
-        assert footer.renderable is not None
->>>>>>> 38778107
+        assert footer.renderable is not None