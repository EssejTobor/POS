import pytest
from textual.testing import AppTest
from textual.worker import WorkerState

from src.models import ItemType
from src.pos_tui.app import POSTUI
<<<<<<< HEAD
from src.pos_tui.workers import DatabaseWorker, ItemFetchWorker
=======
from src.pos_tui.workers.db import DBConnectionManager, ItemFetchWorker
>>>>>>> bbc7a1bb


@pytest.mark.asyncio
async def test_worker_lifecycle():
    app = POSTUI()
    async with AppTest(app) as pilot:
        manager = DBConnectionManager(app.work_system.db.db_path)
        worker = ItemFetchWorker(
            "count_items",
            pilot.app,
            manager,
            "SELECT COUNT(*) as c FROM work_items",
        )
        worker_id = pilot.app.schedule_worker(worker)
        await pilot.wait_for_worker(worker_id)
        assert worker.state == WorkerState.SUCCESS
        assert worker.result[0]["c"] >= 0


def test_connection_pool_reuse():
    app = POSTUI()
    manager = DBConnectionManager(app.work_system.db.db_path, pool_size=2)
    with manager.connection() as c1, manager.connection() as c2:
        assert c1 is not c2
    with manager.connection() as c3:
        assert c3 in (c1, c2)

<<<<<<< HEAD
            worker = DatabaseWorker("failing", fail, pilot.app)
            worker_id = await pilot.app.run_worker(worker, "failing")
            await pilot.wait_for_worker(worker_id)
            assert worker.state == WorkerState.ERROR
            assert isinstance(worker.error, ValueError)


class TestItemFetchWorker:
    @pytest.mark.asyncio
    async def test_fetch_worker_filters(self):
        app = POSTUI()
        async with AppTest(app) as pilot:
            worker = ItemFetchWorker(
                pilot.app,
                pilot.app.work_system,
                item_type=ItemType.RESEARCH,
                page_size=50,
            )
            worker_id = await pilot.app.run_worker(worker, "filter_worker")
            await pilot.wait_for_worker(worker_id)
            assert worker.state == WorkerState.SUCCESS
            assert worker.result
            assert all(i.item_type == ItemType.RESEARCH for i in worker.result)

    @pytest.mark.asyncio
    async def test_fetch_worker_sorting(self):
        app = POSTUI()
        async with AppTest(app) as pilot:
            worker = ItemFetchWorker(
                pilot.app,
                pilot.app.work_system,
                sort_key=lambda i: i.title.lower(),
                page_size=50,
            )
            worker_id = await pilot.app.run_worker(worker, "sort_worker")
            await pilot.wait_for_worker(worker_id)
            titles = [i.title for i in worker.result]
            assert titles == sorted(titles, key=str.lower)
=======

@pytest.mark.asyncio
async def test_worker_error_handling():
    app = POSTUI()
    async with AppTest(app) as pilot:
        manager = DBConnectionManager(app.work_system.db.db_path)
        worker = ItemFetchWorker(
            "bad_sql",
            pilot.app,
            manager,
            "SELECT * FROM missing_table",
        )
        worker_id = pilot.app.schedule_worker(worker)
        await pilot.wait_for_worker(worker_id)
        assert worker.state == WorkerState.ERROR
        assert worker.error is not None
>>>>>>> bbc7a1bb
<|MERGE_RESOLUTION|>--- conflicted
+++ resolved
@@ -4,12 +4,8 @@
 
 from src.models import ItemType
 from src.pos_tui.app import POSTUI
-<<<<<<< HEAD
 from src.pos_tui.workers import DatabaseWorker, ItemFetchWorker
-=======
 from src.pos_tui.workers.db import DBConnectionManager, ItemFetchWorker
->>>>>>> bbc7a1bb
-
 
 @pytest.mark.asyncio
 async def test_worker_lifecycle():
@@ -36,7 +32,6 @@
     with manager.connection() as c3:
         assert c3 in (c1, c2)
 
-<<<<<<< HEAD
             worker = DatabaseWorker("failing", fail, pilot.app)
             worker_id = await pilot.app.run_worker(worker, "failing")
             await pilot.wait_for_worker(worker_id)
@@ -75,7 +70,6 @@
             await pilot.wait_for_worker(worker_id)
             titles = [i.title for i in worker.result]
             assert titles == sorted(titles, key=str.lower)
-=======
 
 @pytest.mark.asyncio
 async def test_worker_error_handling():
@@ -91,5 +85,4 @@
         worker_id = pilot.app.schedule_worker(worker)
         await pilot.wait_for_worker(worker_id)
         assert worker.state == WorkerState.ERROR
-        assert worker.error is not None
->>>>>>> bbc7a1bb
+        assert worker.error is not None