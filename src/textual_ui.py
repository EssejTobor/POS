from __future__ import annotations

from typing import Any, Callable, Dict, List, Optional

try:  # pragma: no cover - Textual is optional
<<<<<<< HEAD
    from textual.app import App, ComposeResult  # type: ignore
    from textual.binding import Binding  # type: ignore
    from textual.containers import Container, Horizontal, Vertical  # type: ignore
    from textual.css.query import NoMatches  # type: ignore
    from textual.screen import Screen  # type: ignore
    from textual.widget import Widget  # type: ignore
    from textual.widgets import Footer  # type: ignore
    from textual.widgets import (
        Button,
        DataTable,
=======
    from textual.app import App, ComposeResult
    from textual.binding import Binding
    from textual.containers import Container, Horizontal, Vertical
    from textual.css.query import NoMatches
    from textual.screen import Screen
    from textual.widget import Widget
    from textual.widgets import (
        Button,
        DataTable,
        Footer,
>>>>>>> 8745b214
        Header,
        Input,
        Label,
        Select,
        Static,
        TabbedContent,
        TabPane,
    )

    TEXTUAL_AVAILABLE = True
except ModuleNotFoundError:  # pragma: no cover - fallback stub
    TEXTUAL_AVAILABLE = False

    class App:  # type: ignore
        def __init__(self, *_, **__):
            pass

        def run(self, *_, **__):
            print("Textual not available")

    class Static:  # type: ignore
        def __init__(self, *_, **__):
            pass

    # Define empty classes for type checking
    ComposeResult = Any
    Binding = Any
    Container = Any
    Horizontal = Any
    Vertical = Any
    Screen = Any
    Button = Any
    DataTable = Any
    Footer = Any
    Header = Any
    Input = Any
    Label = Any
    Select = Any
<<<<<<< HEAD
    Static = Any  # noqa: F811
=======
>>>>>>> 8745b214
    TabPane = Any
    TabbedContent = Any
    Widget = Any
    NoMatches = Exception

from .models import ItemStatus, ItemType, Priority
from .storage import WorkSystem


class Message(Static):
    """A simple message widget that automatically removes itself after a delay."""

    DEFAULT_CSS = """
    Message {
        width: 100%;
        height: auto;
        padding: 1 2;
        margin: 1 0;
        border: tall $primary;
        color: $text;
        background: $surface;
        text-align: center;
    }
    
    Message.error {
        color: $text;
        background: $error;
        border: tall $error-lighten-2;
    }
    
    Message.success {
        color: $text;
        background: $success;
        border: tall $success-lighten-2;
    }
    
    Message.info {
        color: $text;
        background: $primary-darken-1;
        border: tall $primary;
    }
    """

    def __init__(self, text: str, message_type: str = "info", timeout: int = 5):
        super().__init__(text)
        self.message_type = message_type
        self.timeout = timeout

    def on_mount(self) -> None:
        """Called when the message is added to the DOM."""
        if TEXTUAL_AVAILABLE:
            self.add_class(self.message_type)
            self.set_timer(self.timeout, self.remove)


class ItemEntryForm(Container):
    """Form for adding new items."""

    DEFAULT_CSS = """
    ItemEntryForm {
        layout: vertical;
        width: 100%;
        height: auto;
        background: $surface;
        padding: 1;
        border: wide $primary-darken-2;
        margin-bottom: 1;
    }
    
    ItemEntryForm > Label {
        width: 100%;
        padding: 0 1;
        color: $text;
    }
    
    ItemEntryForm Input {
        width: 100%;
        margin-bottom: 1;
    }
    
    ItemEntryForm Select {
        width: 100%;
        margin-bottom: 1;
    }
    
    ItemEntryForm #buttons {
        width: 100%;
        height: auto;
        align: center middle;
    }
    
    ItemEntryForm Button {
        margin: 0 1;
    }
    """

    def __init__(
        self, work_system: WorkSystem, on_submit: Callable[[Dict[str, Any]], None]
    ):
        super().__init__()
        self.work_system = work_system
        self.on_submit = on_submit
        self.goals = self._get_goal_choices()

    def _get_goal_choices(self) -> List[tuple]:
        """Get a list of goals for the dropdown."""
        if not TEXTUAL_AVAILABLE:
            return []

        # Get unique goals from existing items
        items = self.work_system.get_all_items()
        goals = sorted(set(item.goal for item in items))

        # Format for Textual Select widget
        return [(goal, goal) for goal in goals]

    def compose(self) -> ComposeResult:
        """Create child widgets."""
        if not TEXTUAL_AVAILABLE:
            return None

        yield Label("Add New Item", id="form-title")

        yield Label("Goal:")
        yield Input(placeholder="Project or goal name", id="goal")

        yield Label("Item Type:")
        yield Select(
            (
                (ItemType.TASK.value, "Task"),
                (ItemType.LEARNING.value, "Learning"),
                (ItemType.RESEARCH.value, "Research"),
                (ItemType.THOUGHT.value, "Thought"),
            ),
            id="item_type",
            value=ItemType.TASK.value,
        )

        yield Label("Priority:")
        yield Select(
            (
                (Priority.HIGH.value, "High"),
                (Priority.MEDIUM.value, "Medium"),
                (Priority.LOW.value, "Low"),
            ),
            id="priority",
            value=Priority.MEDIUM.value,
        )

        yield Label("Title:")
        yield Input(placeholder="Brief title", id="title")

        yield Label("Description:")
        yield Input(placeholder="Detailed description", id="description")

        # Optional linking section
        yield Label("Link to Item (Optional):")
        yield Input(
            placeholder="Item ID to link to (leave empty if none)", id="link_to"
        )

        yield Label("Link Type (Optional):")
        yield Select(
            (
                ("references", "References"),
                ("evolves-from", "Evolves From"),
                ("parent-child", "Parent-Child"),
                ("inspired-by", "Inspired By"),
            ),
            id="link_type",
            value="references",
        )

        # Buttons
        with Horizontal(id="buttons"):
            yield Button("Submit", variant="primary", id="submit")
            yield Button("Clear", variant="default", id="clear")

    def on_button_pressed(self, event: Button.Pressed) -> None:
        """Handle button presses."""
        if not TEXTUAL_AVAILABLE:
            return

        if event.button.id == "submit":
            self._handle_submit()
        elif event.button.id == "clear":
            self._clear_form()

    def _handle_submit(self) -> None:
        """Process form submission."""
        if not TEXTUAL_AVAILABLE:
            return

        try:
            # Collect form data
            form_data = {
                "goal": self.query_one("#goal", Input).value,
                "item_type": self.query_one("#item_type", Select).value,
                "priority": self.query_one("#priority", Select).value,
                "title": self.query_one("#title", Input).value,
                "description": self.query_one("#description", Input).value,
                "link_to": self.query_one("#link_to", Input).value,
                "link_type": self.query_one("#link_type", Select).value,
            }

            # Validate required fields
            if not form_data["goal"] or not form_data["title"]:
                self.app.add_message("Goal and title are required", "error")
                return

            # Call the callback with the form data
            self.on_submit(form_data)

            # Clear the form
            self._clear_form()

        except NoMatches:
            # This should not happen but handle it just in case
            self.app.add_message(
                "Form error: Could not find all required fields", "error"
            )

    def _clear_form(self) -> None:
        """Reset the form to default values."""
        if not TEXTUAL_AVAILABLE:
            return

        try:
            self.query_one("#goal", Input).value = ""
            self.query_one("#item_type", Select).value = ItemType.TASK.value
            self.query_one("#priority", Select).value = Priority.MEDIUM.value
            self.query_one("#title", Input).value = ""
            self.query_one("#description", Input).value = ""
            self.query_one("#link_to", Input).value = ""
            self.query_one("#link_type", Select).value = "references"
        except NoMatches:
            pass


class ItemListView(Container):
    """Widget to display and interact with work items."""

    DEFAULT_CSS = """
    ItemListView {
        width: 100%;
        height: 100%;
        layout: vertical;
    }
    
    ItemListView #filters {
        width: 100%;
        height: auto;
        layout: horizontal;
        align: center middle;
        background: $surface;
        padding: 1;
        margin-bottom: 1;
    }
    
    ItemListView #filters Select {
        margin-right: 1;
    }
    
    ItemListView #list-container {
        width: 100%;
        height: 1fr;
        background: $surface;
        overflow: auto;
    }
    
    ItemListView DataTable {
        width: 100%;
        height: auto;
    }
    """

    def __init__(self, work_system: WorkSystem):
        super().__init__()
        self.work_system = work_system

    def compose(self) -> ComposeResult:
        """Create child widgets."""
        if not TEXTUAL_AVAILABLE:
            return None

        # Filters
        with Horizontal(id="filters"):
            yield Label("Filter by:")
            yield Select(
                [
                    (None, "All Types"),
                    (ItemType.TASK.value, "Tasks"),
                    (ItemType.THOUGHT.value, "Thoughts"),
                    (ItemType.LEARNING.value, "Learning"),
                    (ItemType.RESEARCH.value, "Research"),
                ],
                id="type-filter",
                value=None,
            )
            yield Select(
                [
                    (None, "All Priorities"),
                    (Priority.HIGH.value, "High"),
                    (Priority.MEDIUM.value, "Medium"),
                    (Priority.LOW.value, "Low"),
                ],
                id="priority-filter",
                value=None,
            )
            yield Select(
                [
                    (None, "All Statuses"),
                    (ItemStatus.TODO.value, "TODO"),
                    (ItemStatus.IN_PROGRESS.value, "In Progress"),
                    (ItemStatus.DONE.value, "Done"),
                ],
                id="status-filter",
                value=None,
            )

        # Table container
        with Container(id="list-container"):
            yield DataTable(id="items-table")

    def on_mount(self) -> None:
        """Set up the data table and load items."""
        if not TEXTUAL_AVAILABLE:
            return

        try:
            # Set up columns
            table = self.query_one("#items-table", DataTable)
            table.add_columns("ID", "Goal", "Type", "Priority", "Status", "Title")

            # Load all items initially
            self._load_items()

            # Set up filter change listeners
            self.query_one("#type-filter", Select).changed.connect(
                self._on_filter_change
            )
            self.query_one("#priority-filter", Select).changed.connect(
                self._on_filter_change
            )
            self.query_one("#status-filter", Select).changed.connect(
                self._on_filter_change
            )
        except NoMatches:
            pass

    def _on_filter_change(self, _: Any) -> None:
        """Reload the items table when filters change."""
        self._load_items()

    def _load_items(self) -> None:
        """Load items based on current filters."""
        if not TEXTUAL_AVAILABLE:
            return

        try:
            # Get filter values
            type_filter = self.query_one("#type-filter", Select).value
            priority_filter = self.query_one("#priority-filter", Select).value
            status_filter = self.query_one("#status-filter", Select).value

            # Get filtered items from the work system
            items = self.work_system.get_items_by_filters(
                item_type=type_filter, priority=priority_filter, status=status_filter
            )

            # Clear existing rows
            table = self.query_one("#items-table", DataTable)
            table.clear()

            # Add rows for each item
            for item in items:
                table.add_row(
                    item.id,
                    item.goal,
                    item.item_type,
                    item.priority,
                    item.status,
                    item.title,
                )
        except NoMatches:
            pass


class LinkTreeView(Container):
    """Widget to display relationship trees between items."""

    DEFAULT_CSS = """
    LinkTreeView {
        width: 100%;
        height: 100%;
        layout: vertical;
    }
    
    LinkTreeView #item-selector {
        width: 100%;
        height: auto;
        padding: 1;
        margin-bottom: 1;
        background: $surface;
    }
    
    LinkTreeView #tree-container {
        width: 100%;
        height: 1fr;
        background: $surface;
        border: wide $primary-darken-2;
        padding: 1;
        overflow: auto;
    }
    """

    def __init__(self, work_system: WorkSystem):
        super().__init__()
        self.work_system = work_system

    def compose(self) -> ComposeResult:
        """Create child widgets."""
        if not TEXTUAL_AVAILABLE:
            return None

        # Item selector
        with Container(id="item-selector"):
            yield Label("Select root item:")
            yield Input(placeholder="Enter item ID", id="item-id")
            yield Button("Show Tree", id="show-tree")

        # Tree display
        with Container(id="tree-container"):
            yield Static(
                "Select an item to view its relationship tree", id="tree-display"
            )

    def on_button_pressed(self, event: Button.Pressed) -> None:
        """Handle button presses."""
        if not TEXTUAL_AVAILABLE:
            return

        if event.button.id == "show-tree":
            self._show_tree()

    def _show_tree(self) -> None:
        """Display the relationship tree for the selected item."""
        if not TEXTUAL_AVAILABLE:
            return

        try:
            # Get the item ID
            item_id = self.query_one("#item-id", Input).value

            if not item_id:
                self.app.add_message("Please enter an item ID", "error")
                return

            # Get the item
            item = self.work_system.get_item(item_id)

            if not item:
                self.app.add_message(f"Item {item_id} not found", "error")
                return

            # Get links for the item
            links = self.work_system.get_links(item_id)

            # Build a simple text tree for now
            # In a real implementation, this would be a more sophisticated tree visualization
            tree_text = f"[b]{item.id} - {item.title}[/b]\n\n"

            if links["outgoing"]:
                tree_text += "[u]Outgoing Links:[/u]\n"
                for link in links["outgoing"]:
                    tree_text += f"  → {link['target_id']} - {link['title']} (Type: {link['link_type']})\n"
                tree_text += "\n"

            if links["incoming"]:
                tree_text += "[u]Incoming Links:[/u]\n"
                for link in links["incoming"]:
                    tree_text += f"  ← {link['source_id']} - {link['title']} (Type: {link['link_type']})\n"

            # Update the tree display
            self.query_one("#tree-display", Static).update(tree_text)

        except NoMatches:
            pass


class MainScreen(Screen):
    """Main application screen with tabbed interface."""

    BINDINGS = [
        Binding("q", "quit", "Quit"),
        Binding("n", "new_item", "New Item"),
        Binding("r", "refresh", "Refresh"),
        Binding("f1", "help", "Help"),
    ]

    def __init__(self, work_system: WorkSystem, start_tab: str | None = None):
        super().__init__()
        self.work_system = work_system
        self.start_tab = start_tab

    def on_mount(self) -> None:
        """Set the starting tab when the screen is displayed."""
        if not TEXTUAL_AVAILABLE or not self.start_tab:
            return

        try:
            tabs = self.query_one(TabbedContent)
            tabs.active = self.start_tab
        except NoMatches:
            pass

    def compose(self) -> ComposeResult:
        """Create child widgets."""
        if not TEXTUAL_AVAILABLE:
            return None

        # Header with app title
        yield Header(show_clock=True)

        # Main content
        with TabbedContent():
            # New Item Form
            with TabPane("New Item", id="new-item-tab"):
                yield ItemEntryForm(self.work_system, self._on_item_submit)

            # Item List
            with TabPane("Items", id="items-tab"):
                yield ItemListView(self.work_system)

            # Link Tree
            with TabPane("Link Tree", id="link-tree-tab"):
                yield LinkTreeView(self.work_system)

        # Message area for notifications (starts empty)
        yield Container(id="message-area")

        # Footer with key bindings
        yield Footer()

    def action_new_item(self) -> None:
        """Switch to the new item tab."""
        if not TEXTUAL_AVAILABLE:
            return

        try:
            tabs = self.query_one(TabbedContent)
            tabs.active = "new-item-tab"
        except NoMatches:
            pass

    def action_refresh(self) -> None:
        """Refresh the current view."""
        if not TEXTUAL_AVAILABLE:
            return

        try:
            tabs = self.query_one(TabbedContent)
            active_tab = tabs.active

            if active_tab == "items-tab":
                self.query_one(ItemListView)._load_items()
                self.add_message("Items refreshed", "info")
        except NoMatches:
            pass

    def action_help(self) -> None:
        """Show help information."""
        if not TEXTUAL_AVAILABLE:
            return

        self.add_message(
            "Keys: [Q] Quit, [N] New Item, [R] Refresh, [F1] Help", "info", 10
        )

    def _on_item_submit(self, form_data: Dict[str, Any]) -> None:
        """Handle form submission from the ItemEntryForm."""
        if not TEXTUAL_AVAILABLE:
            return

        try:
            # Add the new item
            new_item = self.work_system.add_item(
                goal=form_data["goal"],
                item_type=form_data["item_type"],
                priority=form_data["priority"],
                title=form_data["title"],
                description=form_data["description"],
            )

            # Add link if specified
            link_to = form_data.get("link_to")
            if link_to and new_item:
                link_type = form_data.get("link_type", "references")
                self.work_system.add_link(new_item.id, link_to, link_type)
                self.add_message(
                    f"Item {new_item.id} created and linked to {link_to}", "success"
                )
            elif new_item:
                self.add_message(f"Item {new_item.id} created", "success")
            else:
                self.add_message("Failed to create item", "error")

            # Refresh the item list
            try:
                self.query_one(ItemListView)._load_items()
            except NoMatches:
                pass

        except Exception as e:
            self.add_message(f"Error: {str(e)}", "error")

    def add_message(
        self, text: str, message_type: str = "info", timeout: int = 5
    ) -> None:
        """Add a message to the message area."""
        if not TEXTUAL_AVAILABLE:
            return

        try:
            message_area = self.query_one("#message-area")
            message = Message(text, message_type, timeout)
            message_area.mount(message)
        except NoMatches:
            pass


class TextualApp(App):
    """
    Textual-based UI for the Personal Operating System (POS).

    A more intuitive interface for managing work items, thoughts, and their relationships.
    """

    TITLE = "Personal Operating System"
    CSS = """
    Screen {
        background: $surface;
    }
    
    #message-area {
        width: 100%;
        height: auto;
        layout: vertical;
        align: center top;
    }
    """

    BINDINGS = [
        Binding("ctrl+q", "quit", "Quit"),
    ]

    def __init__(
        self, work_system: Optional[WorkSystem] = None, start_tab: str | None = None
    ):
        super().__init__()
        self.work_system = work_system or WorkSystem()
        self.start_tab = start_tab

    def compose(self) -> ComposeResult:
        """Create child widgets for the app."""
        if not TEXTUAL_AVAILABLE:
            yield Static("POS Textual UI - Textual library not available")
            return

        yield MainScreen(self.work_system, self.start_tab)

    def on_mount(self) -> None:
        """Called when app is mounted."""
        if not TEXTUAL_AVAILABLE:
            self.exit()
            return<|MERGE_RESOLUTION|>--- conflicted
+++ resolved
@@ -2,19 +2,7 @@
 
 from typing import Any, Callable, Dict, List, Optional
 
-try:  # pragma: no cover - Textual is optional
-<<<<<<< HEAD
-    from textual.app import App, ComposeResult  # type: ignore
-    from textual.binding import Binding  # type: ignore
-    from textual.containers import Container, Horizontal, Vertical  # type: ignore
-    from textual.css.query import NoMatches  # type: ignore
-    from textual.screen import Screen  # type: ignore
-    from textual.widget import Widget  # type: ignore
-    from textual.widgets import Footer  # type: ignore
-    from textual.widgets import (
-        Button,
-        DataTable,
-=======
+
     from textual.app import App, ComposeResult
     from textual.binding import Binding
     from textual.containers import Container, Horizontal, Vertical
@@ -25,7 +13,6 @@
         Button,
         DataTable,
         Footer,
->>>>>>> 8745b214
         Header,
         Input,
         Label,
@@ -64,10 +51,8 @@
     Input = Any
     Label = Any
     Select = Any
-<<<<<<< HEAD
     Static = Any  # noqa: F811
-=======
->>>>>>> 8745b214
+
     TabPane = Any
     TabbedContent = Any
     Widget = Any
