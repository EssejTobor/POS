import cmd
from datetime import datetime
from pathlib import Path

# Detect if the optional Textual dependency is available.  The CLI should
# remain functional even when Textual isn't installed (e.g. in minimal test
# environments).
try:  # pragma: no cover - optional dependency check
    import textual  # type: ignore

    TEXTUAL_AVAILABLE = True
except Exception:  # pragma: no cover - executed when Textual isn't installed
    TEXTUAL_AVAILABLE = False

# The CLI uses the ``rich`` library for nicer output. However, the
# execution environment for the unit tests might not have ``rich``
# installed.  To make the CLI usable (and importable) without the
# optional dependency we fall back to very small stub implementations
# when ``rich`` is unavailable.
try:  # pragma: no cover - small import helper
    from rich.prompt import Prompt as RichPrompt  # type: ignore
    from rich.table import Table as RichTable  # type: ignore
except ModuleNotFoundError:  # pragma: no cover - executed only on minimal envs

    class Prompt:  # minimal replacement used in tests
        @staticmethod
        def ask(text: str) -> str:
            return input(text)

    class Table:
        def __init__(self, *_, **__):
            self.headers = []
            self.rows = []

        def add_column(self, name: str, **__):
            self.headers.append(name)

        def add_row(self, *values: str):
            self.rows.append(values)

        def __str__(self) -> str:  # simple textual representation
            lines = [" | ".join(self.headers)]
            for row in self.rows:
                lines.append(" | ".join(row))
            return "\n".join(lines)

else:
    Prompt = RichPrompt  # type: ignore
    Table = RichTable  # type: ignore

from typing import TYPE_CHECKING

if TYPE_CHECKING:  # pragma: no cover - only for type checkers
    from pydantic import ValidationError
else:
    try:
        from pydantic import ValidationError  # type: ignore[attr-defined]
    except Exception:  # pragma: no cover - allow running without pydantic

        class ValidationError(Exception):
            """Fallback when ``pydantic`` is not installed."""

            pass


from .backup import BackupManager
from .display import Display
from .migrate import MigrationManager
from .models import ItemStatus, ItemType, Priority
from .schemas import AddItemInput, AddThoughtInput, UpdateItemInput
from .storage import WorkSystem

<<<<<<< HEAD
=======
try:
    import textual  # noqa: F401
except Exception:  # pragma: no cover - textual not installed
    TEXTUAL_AVAILABLE = False
else:  # pragma: no cover - textual installed
    TEXTUAL_AVAILABLE = True

>>>>>>> 529598cb

class WorkSystemCLI(cmd.Cmd):
    """
    Command-line interface providing:
    - Interactive command prompt
    - Rich text formatting for output
    - Command history
    - Help system

    Commands:
    - add: Create new items (including thoughts with optional linking)
    - list: View items with various filters
    - list_thoughts: View all thought items
    - link: Create a link between two work items
    - unlink: Remove a link between two work items
    - link_tree: Display a hierarchical view of item relationships
    - tree: View items organized by goal, type, and priority
    - update: Modify existing items
    - export: Generate markdown report
    - form: Launch Textual UI form for adding items
    - tui: Launch the Textual dashboard (use ``--tab`` to select a starting tab)
    - tui_list: Launch Textual UI list view
    - quit: Exit the program
    - dedupe: Scan for and merge duplicate work items
    - optimize: Optimize the database storage
    - backup: Create a backup of the database
    - restore: Restore database from a backup file
    - list_backups: List all available backups
    - cleanup_backups: Remove old backups, keeping the most recent ones
    - export_json: Export database to JSON format
    - migrate: Migrate data from JSON to SQLite database
    - tag: Add a tag to an item
    - untag: Remove a tag from an item
    - list_by_tag: List items that share a tag
    """

    prompt = "(work) "

    def __init__(self):
        super().__init__()
        self.work_system = WorkSystem()
        self.display = Display()
        self.backup_manager = BackupManager()
        self.migration_manager = MigrationManager()
        # Display welcome message using rich
        self.display.console.print(
            "[bold green]Welcome to the Work System CLI![/bold green]"
        )
        self.display.console.print(
            "Type [yellow]help[/yellow] or [yellow]?[/yellow] to list commands.\n"
        )

    def do_add(self, arg):
        """
        Adds new work items, including thoughts. Example usage:
        add ProjectA-t-HI-Setup Database-Create initial schema
        add ThinkingProcess-th-MED-Initial Concept-My first thought about the project
        add ThinkingProcess-th-MED-Follow-up-Building on previous idea --link-to abc123
        add ThinkingProcess-th-MED-Related-Another perspective --link-to abc123 --link-type inspired-by

        Format:
        add <goal>-<type>-<priority>-<title>-<description> [--link-to <item_id>] [--link-type <type>]

        Types:
        - t (task): Regular tasks - day-to-day work items
        - l (learning): Learning-related items - educational goals
        - r (research): Research-related items - investigation tasks
        - th (thought): Thought items - ideas and concepts to track

        Priority: HI, MED, LOW

        Link types (when using --link-to):
        - references (default): This item references or mentions another item
        - evolves-from: This thought is an evolution of another item
        - inspired-by: This thought was inspired by but may diverge from another item
        - parent-child: Hierarchical relationship
        """
        try:
            # Validate input
            input_data = AddItemInput.parse_input(arg)

            # Create item
            item = self.work_system.add_item(
                goal=input_data.goal,
                item_type=ItemType(input_data.type_),
                priority=Priority[input_data.priority],
                title=input_data.title,
                description=input_data.description,
            )

            # Handle optional linking
            if input_data.link_to:
                # Verify the linked item exists
                target_item = self.work_system.items.get(input_data.link_to)
                if target_item:
                    # Create the link with appropriate type
                    success = self.work_system.add_link(
                        item.id, input_data.link_to, input_data.link_type
                    )
                    if success:
                        self.display.print_success(
                            f"Added: {item.title} (ID: {item.id})\n"
                            f"Linked to: {target_item.title} (ID: {target_item.id}) with type: {input_data.link_type}"
                        )
                    else:
                        self.display.print_warning(
                            f"Added: {item.title} (ID: {item.id})\n"
                            f"Failed to create link to item (ID: {input_data.link_to})"
                        )
                else:
                    self.display.print_warning(
                        f"Added: {item.title} (ID: {item.id})\n"
                        f"Link target not found: {input_data.link_to}"
                    )
            else:
                self.display.print_success(f"Added: {item.title} (ID: {item.id})")

        except ValidationError as e:
            errors = []
            for error in e.errors():
                field = error["loc"][0]
                message = error["msg"]
                errors.append(f"{field}: {message}")
            self.display.print_error("\n".join(errors))
        except Exception as e:
            self.display.print_error(str(e))

    def do_add_thought(self, arg):
        """Add a thought item with optional parent linking."""
        try:
            input_data = AddThoughtInput.parse_input(arg)

            item = self.work_system.add_item(
                goal=input_data.goal,
                item_type=ItemType.THOUGHT,
                priority=Priority.MED,
                title=input_data.title,
                description=input_data.description,
            )

            if input_data.parent_id:
                self.work_system.add_link(
                    item.id, input_data.parent_id, input_data.link_type
                )

            self.display.print_success(f"Added: {item.title} (ID: {item.id})")

        except ValidationError as e:
            errors = []
            for error in e.errors():
                field = error["loc"][0]
                message = error["msg"]
                errors.append(f"{field}: {message}")
            self.display.print_error("\n".join(errors))
        except Exception as e:
            self.display.print_error(str(e))

    def do_list(self, arg):
        """
        Lists items with various filters. Examples:
        - list ProjectA          (all items for goal)
        - list ProjectA priority (sorted by priority)
        - list ProjectA id       (sorted by creation)
        - list incomplete        (all incomplete items)
        - list all              (everything)
        - list thoughts         (all thought items)
        """
        args = arg.lower().strip().split()

        try:
            if not args:
                self.display.print_warning(
                    "Please specify what to list. Type 'help list' for options."
                )
                return

            if args[0] == "incomplete":
                self.display.print_items(self.work_system.get_incomplete_items())
                return

            if args[0] == "all":
                goals = self.work_system.get_all_goals()
                for goal in goals:
                    items = self.work_system.get_items_by_goal(goal)
                    if items:
                        self.display.print_items(items)
                return

            if args[0] == "thoughts":
                thoughts = self.work_system.get_items_by_type(ItemType.THOUGHT)
                if thoughts:
                    self.display.print_items(thoughts)
                else:
                    self.display.print_warning("No thought items found.")
                return

            goal = args[0]

            if len(args) > 1 and args[1] == "priority":
                items = self.work_system.get_items_by_goal_priority(goal)
                self.display.print_items(items)
                return

            if len(args) > 1 and args[1] == "id":
                items = self.work_system.get_items_by_goal_id(goal)
                self.display.print_items(items)
                return

            items = self.work_system.get_items_by_goal(goal)
            if items:
                self.display.print_items(items)
            else:
                self.display.print_warning(f"No items found for goal: {goal}")

        except Exception as e:
            self.display.print_error(str(e))

    def do_list_thoughts(self, arg):
        """
        List all thought items, optionally filtered by goal.

        Usage:
        - list_thoughts           (all thoughts)
        - list_thoughts ProjectA  (thoughts for specific goal)
        """
        args = arg.lower().strip().split()
        try:
            if not args:
                # List all thoughts
                thoughts = self.work_system.get_items_by_type(ItemType.THOUGHT)
                if thoughts:
                    self.display.print_items(thoughts)
                else:
                    self.display.print_warning("No thought items found.")
                return

            # Filter thoughts by goal
            goal = args[0]
            all_thoughts = self.work_system.get_items_by_type(ItemType.THOUGHT)
            goal_thoughts = [t for t in all_thoughts if t.goal.lower() == goal.lower()]

            if goal_thoughts:
                self.display.print_items(goal_thoughts)
            else:
                self.display.print_warning(f"No thought items found for goal: {goal}")

        except Exception as e:
            self.display.print_error(f"Error listing thoughts: {str(e)}")

    def do_search_thoughts(self, arg):
        """Search thought items by keyword. Usage: search_thoughts <text> [goal]"""
        args = arg.strip().split()
        if not args:
            self.display.print_error("Please provide search text")
            return

        search_text = args[0]
        goal = args[1] if len(args) > 1 else None

        try:
            thoughts = self.work_system.search_thoughts(search_text, goal=goal)
            if thoughts:
                self.display.print_items(thoughts)
            else:
                self.display.print_warning("No thought items found.")
        except Exception as e:
            self.display.print_error(f"Error searching thoughts: {str(e)}")

    def do_update(self, arg):
        """
        Handles status updates for existing items.
        Simple format: update-<id>-<new_status>
        Extended format: update-<id>-<status|priority>-<new_value>
        """
        try:
            # Validate input
            input_data = UpdateItemInput.parse_input(arg)

            if not input_data.field:  # Simple status update
                self.work_system.update_item_status(
                    input_data.item_id, ItemStatus(input_data.value)
                )
            elif input_data.field == "status":
                self.work_system.update_item_status(
                    input_data.item_id, ItemStatus(input_data.value)
                )
            elif input_data.field == "priority":
                self.work_system.update_item_priority(
                    input_data.item_id, Priority[input_data.value.upper()]
                )

            self.display.print_success(f"Updated item {input_data.item_id}")

        except ValidationError as e:
            errors = []
            for error in e.errors():
                field = error["loc"][0]
                message = error["msg"]
                errors.append(f"{field}: {message}")
            self.display.print_error("\n".join(errors))
        except Exception as e:
            self.display.print_error(str(e))

    def do_export(self, arg):
        """
        Exports work items to a markdown file for external viewing.
        Organizes items by goal, type, and priority.
        """
        filename = arg.strip() if arg.strip() else "work_items.md"
        try:
            self.work_system.export_markdown(filename)
            self.display.print_success(f"Successfully exported to {filename}")
        except Exception as e:
            self.display.print_error(f"Error exporting to markdown: {e}")

    def do_tree(self, arg):
        """
        Display a hierarchical tree view of goals and their work items.
        Shows items organized by goal with color-coded status and priority.
        """
        try:
            goals = self.work_system.get_all_goals()
            items = self.work_system.get_filtered_items()  # Using new method
            self.display.print_tree(items, goals)
        except Exception as e:
            self.display.print_error(f"Error displaying tree: {str(e)}")

    def do_link_tree(self, arg):
        """
        Display a hierarchical tree view of item relationships.
        Shows how items are linked to each other with color-coded relationship types.

        Usage:
        link_tree                 (shows all items with their links)
        link_tree <item_id>       (shows tree starting from specific item)
        link_tree --thoughts      (focuses on thought items and their links)
        link_tree <item_id> <max_depth>  (limits the tree depth to avoid large outputs)

        Examples:
        link_tree abc123         (shows relationships starting from item abc123)
        link_tree --thoughts     (shows only thoughts and their relationships)
        link_tree abc123 3       (shows up to 3 levels of links from item abc123)
        """
        try:
            # Parse arguments
            args = arg.strip().split()

            # Default settings
            root_id = None
            max_depth = 5
            only_thoughts = False

            # Process arguments
            if args:
                if args[0] == "--thoughts":
                    only_thoughts = True
                elif args[0].startswith("--"):
                    self.display.print_error(f"Unknown option: {args[0]}")
                    return
                else:
                    root_id = args[0]

                    # Check if max_depth is specified
                    if len(args) > 1:
                        try:
                            max_depth = int(args[1])
                            if max_depth <= 0:
                                self.display.print_error(
                                    "Maximum depth must be greater than 0"
                                )
                                return
                        except ValueError:
                            self.display.print_error(
                                f"Invalid maximum depth: {args[1]}"
                            )
                            return

            # Get all items or filter for thoughts
            if only_thoughts:
                all_items = self.work_system.get_items_by_type(ItemType.THOUGHT)
                item_ids = [item.id for item in all_items]
            else:
                # Get all items
                all_items = list(self.work_system.items.values())
                item_ids = list(self.work_system.items.keys())

            # Display a message about what we're showing
            if root_id:
                if root_id not in self.work_system.items:
                    self.display.print_error(f"Item not found: {root_id}")
                    return
                item = self.work_system.items[root_id]
                self.display.print_success(
                    f"Displaying relationship tree for: {item.title} (ID: {root_id})"
                )
            elif only_thoughts:
                self.display.print_success(
                    f"Displaying relationships for {len(all_items)} thought items"
                )
            else:
                self.display.print_success(
                    f"Displaying relationships for {len(all_items)} items"
                )

            # Get links for all items and build a dictionary of items with their links
            items_with_links = {}
            for item_id in item_ids:
                links = self.work_system.get_links(item_id)
                items_with_links[item_id] = (self.work_system.items[item_id], links)

            # Print the link tree
            self.display.print_link_tree(items_with_links, root_id, max_depth)

        except Exception as e:
            self.display.print_error(f"Error displaying link tree: {str(e)}")

    def do_dedupe(self, arg):
        """
        Scans for and merges duplicate work items.
        Usage: dedupe
        """
        try:
            merged_pairs = self.work_system.merge_duplicates()

            if not merged_pairs:
                self.display.print_success("No duplicates found!")
                return

            self.display.print_success(
                f"Found and merged {len(merged_pairs)} duplicate pairs:"
            )

            for kept_item, removed_item in merged_pairs:
                self.display.print(
                    f"[yellow]Merged:[/yellow] {removed_item.id} -> {kept_item.id}\n"
                    f"  Title: {kept_item.title}\n"
                    f"  Type: {kept_item.item_type.value}\n"
                    f"  Priority: {kept_item.priority.name}\n"
                )

        except Exception as e:
            self.display.print_error(str(e))

    def do_optimize(self, arg):
        """
        Optimize the database storage
        """
        try:
            self.work_system.optimize_database()
            self.display.print_success("Database optimized successfully")
        except Exception as e:
            self.display.print_error(f"Error optimizing database: {str(e)}")

    def do_backup(self, arg):
        """
        Create a backup of the database.
        Usage: backup [note]
        Example: backup pre_update
        """
        try:
            note = arg.strip() if arg.strip() else None
            backup_path = self.work_system.backup_manager.create_backup(note)
            self.display.print_success(f"Created backup at: {backup_path}")
        except Exception as e:
            self.display.print_error(f"Backup failed: {str(e)}")

    def do_restore(self, arg):
        """
        Restore database from a backup.
        Usage: restore <backup_filename>
        Example: restore work_items_20250222_123456.db
        """
        if not arg:
            self.display.print_error("Please specify backup file to restore")
            return

        try:
            backup_path = self.work_system.backup_manager.backup_dir / arg.strip()
            self.work_system.backup_manager.restore_backup(backup_path)
            self.work_system._refresh_cache()  # Refresh cache after restore
            self.display.print_success("Database restored successfully")
        except Exception as e:
            self.display.print_error(f"Restore failed: {str(e)}")

    def do_list_backups(self, arg):
        """
        List all available backups.
        Usage: list_backups
        """
        try:
            backups = self.work_system.backup_manager.list_backups()
            if not backups:
                self.display.print_warning("No backups found")
                return

            table = Table(show_header=True, header_style="bold magenta")
            table.add_column("Backup File", style="cyan")
            table.add_column("Size", style="green")
            table.add_column("Created", style="yellow")

            for backup in backups:
                size_mb = backup.stat().st_size / (1024 * 1024)
                created = datetime.fromtimestamp(backup.stat().st_mtime)
                table.add_row(
                    str(backup.name),
                    f"{size_mb:.2f} MB",
                    created.strftime("%Y-%m-%d %H:%M:%S"),
                )

            self.display.console.print(table)
        except Exception as e:
            self.display.print_error(f"Error listing backups: {str(e)}")

    def do_cleanup_backups(self, arg):
        """Remove old backups, keeping only the most recent ones.

        Usage: cleanup_backups [max_to_keep=5]

        Examples:
          cleanup_backups        # Keeps the 5 most recent backups
          cleanup_backups 10     # Keeps the 10 most recent backups
        """
        try:
            max_to_keep = 5  # Default value
            if arg:
                max_to_keep = int(arg)

            if max_to_keep < 1:
                self.display.print_error("Max backups to keep must be at least 1")
                return

            count = self.backup_manager.cleanup_old_backups(max_to_keep)
            self.display.console.print(
                f"[green]Removed {count} old backup(s), keeping {max_to_keep} most recent.[/green]"
            )
        except ValueError:
            self.display.print_error(f"Invalid number: {arg}")

    def do_export_json(self, arg):
        """
        Export database to JSON format.
        Usage: export_json [output_path]
        Example: export_json my_backup.json
        """
        try:
            output_path = Path(arg.strip()) if arg.strip() else None
            json_path = self.work_system.backup_manager.export_to_json(output_path)
            self.display.print_success(f"Exported database to: {json_path}")
        except Exception as e:
            self.display.print_error(f"Export failed: {str(e)}")

    def do_migrate(self, arg):
        """
        Migrate data from JSON to SQLite database
        Usage: migrate [json_path]
        """
        try:
            json_path = arg.strip() if arg else "work_items.json"
            self.migration_manager = MigrationManager(json_path=json_path)

            processed_count, errors = self.migration_manager.migrate_json_to_sqlite()

            if errors:
                self.display.print_error("Migration completed with errors:")
                for error in errors:
                    self.display.print_error(f"- {error}")
            else:
                self.display.print_success(
                    f"Successfully migrated {processed_count} items"
                )

            # Refresh work system to load migrated data
            self.work_system = WorkSystem()

        except Exception as e:
            self.display.print_error(f"Migration failed: {str(e)}")

    def do_link(self, arg):
        """
        Create a link between two work items.

        Usage:
        link <source_id> <target_id> [link_type]

        Examples:
        link abc123 def456             (creates link with default 'references' type)
        link abc123 def456 evolves-from (creates link with 'evolves-from' type)

        Link types:
        - references: Basic connection between items (default)
        - evolves-from: Shows thought evolution
        - inspired-by: Influence without direct evolution
        - parent-child: Hierarchical relationship
        """
        try:
            # Parse arguments
            args = arg.strip().split()
            if len(args) < 2:
                self.display.print_error(
                    "Please provide source and target IDs. Type 'help link' for usage."
                )
                return

            source_id = args[0]
            target_id = args[1]
            link_type = args[2] if len(args) > 2 else "references"

            # Validate IDs exist
            if source_id not in self.work_system.items:
                self.display.print_error(f"Source item not found: {source_id}")
                return

            if target_id not in self.work_system.items:
                self.display.print_error(f"Target item not found: {target_id}")
                return

            # Validate link type
            valid_link_types = [
                "references",
                "evolves-from",
                "inspired-by",
                "parent-child",
            ]
            if link_type not in valid_link_types:
                self.display.print_error(
                    f"Invalid link type: {link_type}\n"
                    f"Valid types: {', '.join(valid_link_types)}"
                )
                return

            # Create the link
            success = self.work_system.add_link(source_id, target_id, link_type)

            if success:
                source_item = self.work_system.items[source_id]
                target_item = self.work_system.items[target_id]

                self.display.print_success(
                    f"Link created successfully:\n"
                    f"  Source: {source_item.title} (ID: {source_id})\n"
                    f"  Target: {target_item.title} (ID: {target_id})\n"
                    f"  Type: {link_type}"
                )
            else:
                self.display.print_error(
                    "Failed to create link. The link might already exist."
                )

        except Exception as e:
            self.display.print_error(f"Error creating link: {str(e)}")

    def do_unlink(self, arg):
        """
        Remove a link between two work items.

        Usage:
        unlink <source_id> <target_id>

        Example:
        unlink abc123 def456  (removes any link from abc123 to def456)
        """
        try:
            # Parse arguments
            args = arg.strip().split()
            if len(args) != 2:
                self.display.print_error(
                    "Please provide source and target IDs. Type 'help unlink' for usage."
                )
                return

            source_id = args[0]
            target_id = args[1]

            # Validate IDs exist
            if source_id not in self.work_system.items:
                self.display.print_error(f"Source item not found: {source_id}")
                return

            if target_id not in self.work_system.items:
                self.display.print_error(f"Target item not found: {target_id}")
                return

            # Remove the link
            success = self.work_system.remove_link(source_id, target_id)

            if success:
                source_item = self.work_system.items[source_id]
                target_item = self.work_system.items[target_id]

                self.display.print_success(
                    f"Link removed successfully:\n"
                    f"  Source: {source_item.title} (ID: {source_id})\n"
                    f"  Target: {target_item.title} (ID: {target_id})"
                )
            else:
                self.display.print_error("No link found between the specified items.")

        except Exception as e:
            self.display.print_error(f"Error removing link: {str(e)}")

    def do_tag(self, arg):
        """Add a tag to an item. Usage: tag <item_id> <tag>"""
        parts = arg.strip().split()
        if len(parts) != 2:
            self.display.print_error("Usage: tag <item_id> <tag>")
            return
        item_id, tag = parts
        if item_id not in self.work_system.items:
            self.display.print_error(f"Item not found: {item_id}")
            return
        if self.work_system.add_tag_to_item(item_id, tag):
            self.display.print_success(f"Tag '{tag}' added to {item_id}")
        else:
            self.display.print_error("Failed to add tag (maybe duplicate)")

    def do_untag(self, arg):
        """Remove a tag from an item. Usage: untag <item_id> <tag>"""
        parts = arg.strip().split()
        if len(parts) != 2:
            self.display.print_error("Usage: untag <item_id> <tag>")
            return
        item_id, tag = parts
        if item_id not in self.work_system.items:
            self.display.print_error(f"Item not found: {item_id}")
            return
        if self.work_system.remove_tag_from_item(item_id, tag):
            self.display.print_success(f"Tag '{tag}' removed from {item_id}")
        else:
            self.display.print_error("Tag not found")

    def do_list_by_tag(self, arg):
        """List items that have a specific tag. Usage: list_by_tag <tag>"""
        tag = arg.strip()
        if not tag:
            self.display.print_error("Usage: list_by_tag <tag>")
            return
        items = self.work_system.get_items_by_tag(tag)
        if items:
            self.display.print_items(items)
        else:
            self.display.print_warning(f"No items found with tag: {tag}")

    def do_quit(self, arg):
        """Quit the program"""
        self.display.print_success("Goodbye!")
        return True

    def do_help(self, arg):
        """List available commands with help text."""
        if arg:
            # Show help for specific command
            try:
                func = getattr(self, "help_" + arg)
                func()
            except AttributeError:
                try:
                    doc = getattr(self, "do_" + arg).__doc__
                    if doc:
                        self.display.console.print(
                            f"\n[yellow]Help for[/yellow] [blue]{arg}[/blue]:"
                        )
                        self.display.console.print(f"{doc}\n")
                    else:
                        self.display.print_error(f"No help for {arg}")
                except AttributeError:
                    self.display.print_error(f"No command '{arg}'")
        else:
            # Show command list
            self.display.console.print(
                "\n[yellow]Documented commands[/yellow] (type [yellow]help[/yellow] [blue]<topic>[/blue]):"
            )
            self.display.console.print("=" * 40)

            cmds = []
            for name in self.get_names():
                if name[:3] == "do_" and name != "do_help":
                    cmds.append(name[3:])

            # Format in columns
            max_len = max(map(len, cmds))
            cols = 4
            col_width = max_len + 2

            # Print commands in rows
            cmds.sort()
            for i in range(0, len(cmds), cols):
                row = cmds[i : i + cols]
                line = ""
                for cmd in row:
                    line += f"[blue]{cmd:<{col_width}}[/blue]"
                self.display.console.print(line)

            self.display.console.print()
        return False  # Don't stop the command loop

    def do_form(self, arg):
        """Launch the Textual UI form for adding new items.

        Usage: form

        This launches an interactive form for adding new work items,
        with a more user-friendly interface than command-line input.
        """
        if not TEXTUAL_AVAILABLE:
            self.display.print_error(
                "Textual UI is not available. Please install textual: pip install textual"
            )
            return

        try:
            from .textual_ui import TextualApp

            app = TextualApp(self.work_system, start_tab="new-item-tab")
            app.run()
        except Exception as e:
            self.display.print_error(f"Error launching Textual UI: {str(e)}")

    def do_tui(self, arg):
        """Launch the enhanced Textual dashboard.

        Usage: tui [--tab <new-item|items|link-tree>]

        Opens the dashboard with tabs for adding items, browsing the item list,
        and viewing the link tree.  Use the optional ``--tab`` flag to jump
        directly to a specific tab when the interface starts.
        """
        if not TEXTUAL_AVAILABLE:
            self.display.print_error(
                "Textual UI is not available. Please install textual: pip install textual"
            )
            return

        try:
            from .textual_ui import TextualApp

            args = arg.strip().split()
            start_tab = None
            if args:
                if args[0] in {"--tab", "-t"} and len(args) > 1:
                    tab_arg = args[1].lower()
                else:
                    tab_arg = args[0].lower()
                tab_map = {
                    "new-item": "new-item-tab",
                    "new": "new-item-tab",
                    "items": "items-tab",
                    "list": "items-tab",
                    "link-tree": "link-tree-tab",
                    "tree": "link-tree-tab",
                }
                start_tab = tab_map.get(tab_arg)
                if args[0] in {"--tab", "-t"} and len(args) == 1:
                    self.display.print_error("Please specify a tab after --tab")
                    return
                if args[0] not in {"--tab", "-t"} and start_tab is None:
                    self.display.print_error(f"Unknown option: {args[0]}")
                    return

            app = TextualApp(self.work_system, start_tab=start_tab)
            app.run()
        except Exception as e:
            self.display.print_error(f"Error launching Textual UI: {str(e)}")

    def do_tui_list(self, arg):
        """Launch the Textual UI list view for browsing items.

        Usage: tui_list

        Opens the dashboard directly to the Items tab, allowing for
        filtering and browsing of work items.
        """
        if not TEXTUAL_AVAILABLE:
            self.display.print_error(
                "Textual UI is not available. Please install textual: pip install textual"
            )
            return

        try:
            from .textual_ui import TextualApp

            app = TextualApp(self.work_system, start_tab="items-tab")
            # The app will default to the items tab
            app.run()
        except Exception as e:
            self.display.print_error(f"Error launching Textual UI: {str(e)}")


# Entry point for the CLI application
def main():
    WorkSystemCLI().cmdloop()


if __name__ == "__main__":
    main()<|MERGE_RESOLUTION|>--- conflicted
+++ resolved
@@ -70,16 +70,9 @@
 from .schemas import AddItemInput, AddThoughtInput, UpdateItemInput
 from .storage import WorkSystem
 
-<<<<<<< HEAD
-=======
-try:
-    import textual  # noqa: F401
-except Exception:  # pragma: no cover - textual not installed
-    TEXTUAL_AVAILABLE = False
-else:  # pragma: no cover - textual installed
-    TEXTUAL_AVAILABLE = True
-
->>>>>>> 529598cb
+
+
+
 
 class WorkSystemCLI(cmd.Cmd):
     """
