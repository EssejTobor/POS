--- conflicted
+++ resolved
@@ -23,11 +23,8 @@
 )
 from src.pos_tui.validation.link_widget import LinkedItemsWidgetValidation
 from src.pos_tui.validation.links import LinkValidation
-<<<<<<< HEAD
 from src.pos_tui.validation.link_tree import LinkTreeValidation
-=======
 from src.pos_tui.validation.navigation import NavigationValidation
->>>>>>> b4e428fc
 
 
 def run_selected_validations(validation_names: List[str] = None) -> Dict[str, ValidationResult]:
@@ -49,11 +46,8 @@
         "detail_screen": DetailScreenValidation,
         "linked_items_widget": LinkedItemsWidgetValidation,
         "link_validation": LinkValidation,
-<<<<<<< HEAD
         "link_tree": LinkTreeValidation,
-=======
         "navigation_validation": NavigationValidation,
->>>>>>> b4e428fc
         # Add more validation protocols here as they are implemented
     }
     
@@ -164,11 +158,8 @@
             "detail_screen",
             "linked_items_widget",
             "link_validation",
-<<<<<<< HEAD
             "link_tree",
-=======
             "navigation_validation",
->>>>>>> b4e428fc
             # Add more as implemented
         ]
         
