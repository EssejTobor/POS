--- conflicted
+++ resolved
@@ -20,11 +20,8 @@
     ItemTableValidation,
     ConfirmModalValidation,
 )
-<<<<<<< HEAD
 from src.pos_tui.validation.link_widget import LinkedItemsWidgetValidation
-=======
 from src.pos_tui.validation.links import LinkValidation
->>>>>>> 72280d97
 
 
 def run_selected_validations(validation_names: List[str] = None) -> Dict[str, ValidationResult]:
@@ -43,11 +40,8 @@
         "edit_modal": EditItemModalValidation,
         "item_table": ItemTableValidation,
         "confirm_modal": ConfirmModalValidation,
-<<<<<<< HEAD
         "linked_items_widget": LinkedItemsWidgetValidation,
-=======
         "link_validation": LinkValidation,
->>>>>>> 72280d97
         # Add more validation protocols here as they are implemented
     }
     
@@ -155,11 +149,8 @@
             "edit_modal",
             "item_table",
             "confirm_modal",
-<<<<<<< HEAD
             "linked_items_widget",
-=======
             "link_validation",
->>>>>>> 72280d97
             # Add more as implemented
         ]
         
