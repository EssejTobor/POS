--- conflicted
+++ resolved
@@ -26,11 +26,10 @@
 from src.pos_tui.validation.link_tree import LinkTreeValidation
 from src.pos_tui.validation.navigation import NavigationValidation
 from src.pos_tui.validation.usability import UsabilityValidation
-<<<<<<< HEAD
 from src.pos_tui.validation.filter_bar import FilterBarValidation
-=======
+
 from src.pos_tui.validation.command_palette import CommandPaletteValidation
->>>>>>> 017a441a
+
 
 
 def run_selected_validations(validation_names: List[str] = None) -> Dict[str, ValidationResult]:
@@ -55,11 +54,9 @@
         "link_tree": LinkTreeValidation,
         "navigation_validation": NavigationValidation,
         "usability": UsabilityValidation,
-<<<<<<< HEAD
         "filter_bar": FilterBarValidation,
-=======
         "command_palette": CommandPaletteValidation,
->>>>>>> 017a441a
+
         # Add more validation protocols here as they are implemented
     }
     
@@ -172,12 +169,8 @@
             "link_validation",
             "link_tree",
             "navigation_validation",
-            "usability",
-<<<<<<< HEAD
             "filter_bar",
-=======
             "command_palette",
->>>>>>> 017a441a
             # Add more as implemented
         ]
         
