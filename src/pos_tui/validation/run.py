"""
Validation runner for the POS application.

This script runs all validation protocols and reports the results.
"""

import os
import sys
import argparse
from pathlib import Path
from typing import List, Dict, Any, Optional

# Add parent directory to path to allow imports
sys.path.insert(0, str(Path(__file__).parent.parent.parent.parent))

from src.pos_tui.validation import ValidationResult, enable_validation_mode
from src.pos_tui.validation.item_management import ItemEditingValidation
from src.pos_tui.validation.ui_components import (
    EditItemModalValidation,
    ItemTableValidation,
    ConfirmModalValidation,
    DetailScreenValidation,
)
from src.pos_tui.validation.link_widget import LinkedItemsWidgetValidation
from src.pos_tui.validation.links import LinkValidation


def run_selected_validations(validation_names: List[str] = None) -> Dict[str, ValidationResult]:
    """
    Run selected validation protocols.
    
    Args:
        validation_names: List of validation protocol names to run. If None, run all.
        
    Returns:
        Dictionary of validation results keyed by validation name
    """
    # Available validation protocols
    validation_protocols = {
        "item_editing": ItemEditingValidation,
        "edit_modal": EditItemModalValidation,
        "item_table": ItemTableValidation,
        "confirm_modal": ConfirmModalValidation,
<<<<<<< HEAD
        "detail_screen": DetailScreenValidation,
=======
        "linked_items_widget": LinkedItemsWidgetValidation,
        "link_validation": LinkValidation,
>>>>>>> 588e8140
        # Add more validation protocols here as they are implemented
    }
    
    # Filter protocols by name if specified
    if validation_names:
        protocols_to_run = {name: protocol for name, protocol in validation_protocols.items() 
                            if name in validation_names}
    else:
        protocols_to_run = validation_protocols
    
    if not protocols_to_run:
        print(f"Error: No matching validation protocols found. Available: {', '.join(validation_protocols.keys())}")
        return {}
    
    # Enable validation mode
    enable_validation_mode()
    
    # Run each protocol and collect results
    results = {}
    for name, protocol_class in protocols_to_run.items():
        print(f"\n{'='*20} Running {name} validation {'='*20}\n")
        
        # Instantiate and run the protocol
        protocol = protocol_class()
        result = protocol.validate()
        
        results[name] = result
    
    return results


def summarize_results(results: Dict[str, ValidationResult]) -> None:
    """
    Print a summary of all validation results.
    
    Args:
        results: Dictionary of validation results
    """
    if not results:
        print("\nNo validation results to summarize.")
        return
    
    print("\n" + "="*80)
    print(f"VALIDATION SUMMARY ({len(results)} protocols)")
    print("="*80)
    
    # Count overall statistics
    total_pass = 0
    total_fail = 0
    total_warn = 0
    
    for name, result in results.items():
        total_pass += len(result.passed)
        total_fail += len(result.failed)
        total_warn += len(result.warnings)
    
    # Print summary table
    print(f"\nTotal checks: {total_pass + total_fail}")
    print(f"Passed: {total_pass}")
    print(f"Failed: {total_fail}")
    print(f"Warnings: {total_warn}")
    
    # Print status of each validation
    print("\nProtocol Status:")
    print("-"*80)
    print(f"{'Protocol':<30} {'Status':<10} {'Pass':<8} {'Fail':<8} {'Warn':<8}")
    print("-"*80)
    
    for name, result in results.items():
        status = "SUCCESS" if result.success else "FAILURE"
        print(f"{name:<30} {status:<10} {len(result.passed):<8} {len(result.failed):<8} {len(result.warnings):<8}")
    
    # Print failure details if any
    failures = [(name, fail) for name, result in results.items() 
                for fail in result.failed]
    
    if failures:
        print("\nFailure Details:")
        print("-"*80)
        for name, failure in failures:
            print(f"[{name}] {failure}")
    
    print("\n" + "="*80)
    print(f"OVERALL STATUS: {'SUCCESS' if total_fail == 0 else 'FAILURE'}")
    print("="*80)


def main() -> int:
    """
    Run the validation protocols specified by command line arguments.
    
    Returns:
        Exit code (0 for success, 1 for failures)
    """
    parser = argparse.ArgumentParser(description="Run validation protocols for the POS application")
    parser.add_argument("protocols", nargs="*", help="Specific protocols to run (default: all)")
    parser.add_argument("--list", action="store_true", help="List available validation protocols")
    args = parser.parse_args()
    
    # List available protocols if requested
    if args.list:
        # This matches the protocols defined in run_selected_validations
        available_protocols = [
            "item_editing",
            "edit_modal",
            "item_table",
            "confirm_modal",
<<<<<<< HEAD
            "detail_screen",
=======
            "linked_items_widget",
            "link_validation",
>>>>>>> 588e8140
            # Add more as implemented
        ]
        
        print("Available validation protocols:")
        for protocol in available_protocols:
            print(f"  - {protocol}")
        return 0
    
    # Run validations
    results = run_selected_validations(args.protocols if args.protocols else None)
    
    # Summarize results
    summarize_results(results)
    
    # Return success if all validations passed
    return 0 if all(result.success for result in results.values()) else 1


if __name__ == "__main__":
    sys.exit(main()) <|MERGE_RESOLUTION|>--- conflicted
+++ resolved
@@ -41,12 +41,9 @@
         "edit_modal": EditItemModalValidation,
         "item_table": ItemTableValidation,
         "confirm_modal": ConfirmModalValidation,
-<<<<<<< HEAD
         "detail_screen": DetailScreenValidation,
-=======
         "linked_items_widget": LinkedItemsWidgetValidation,
         "link_validation": LinkValidation,
->>>>>>> 588e8140
         # Add more validation protocols here as they are implemented
     }
     
@@ -154,12 +151,9 @@
             "edit_modal",
             "item_table",
             "confirm_modal",
-<<<<<<< HEAD
             "detail_screen",
-=======
             "linked_items_widget",
             "link_validation",
->>>>>>> 588e8140
             # Add more as implemented
         ]
         
