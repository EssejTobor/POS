from __future__ import annotations

from typing import Callable, Iterable, List

from textual.reactive import reactive
from textual.widgets import DataTable
from textual.widgets.data_table import HeaderSelected

from ...models import ItemStatus, ItemType, Priority, WorkItem


class ItemTable(DataTable):
    """Table for displaying work items with pagination and styling."""

    current_page: int = reactive(0)
    context_menu_row: int | None = None
    context_menu_open: bool = False
    last_action: str | None = None

    BINDINGS = [
        ("v", "view_selected", "View"),
        ("e", "edit_selected", "Edit"),
        ("d", "delete_selected", "Delete"),
    ]

    def __init__(self, page_size: int = 20, *args, **kwargs) -> None:
        super().__init__(*args, **kwargs)
        self.page_size = page_size
        self._items: List[WorkItem] = []
        self._filtered: List[WorkItem] = []
        self.item_type_filter: ItemType | None = None
        self.status_filter: ItemStatus | None = None
        self.search_text: str = ""
        self.sort_key: Callable[[WorkItem], object] | None = None
        self.sort_reverse: bool = False

    def on_mount(self) -> None:  # pragma: no cover - simple setup
        self.add_columns(
            "ID",
            "Title",
            "Type",
            "Status",
            "Priority",
            "Due Date",
            "Actions",
        )

    # ------------------------------------------------------------------
    # Data loading
    # ------------------------------------------------------------------
    def load_items(self, items: Iterable[WorkItem]) -> None:
        """Load the given items into the table."""
        self._items = list(items)
        self.current_page = 0
        self.refresh_page()

    # ------------------------------------------------------------------
    # Pagination helpers
    # ------------------------------------------------------------------
    def next_page(self) -> None:
        if (self.current_page + 1) * self.page_size < len(self._items):
            self.current_page += 1
            self.refresh_page()

    def previous_page(self) -> None:
        if self.current_page > 0:
            self.current_page -= 1
            self.refresh_page()

    def refresh_page(self) -> None:
        self._apply_filters()
        items = self._filtered
        if self.sort_key:
            items = sorted(
                items,
                key=self.sort_key,  # type: ignore[arg-type]
                reverse=self.sort_reverse,
            )

        self.clear(columns=False)
        start = self.current_page * self.page_size
        end = start + self.page_size
        for item in items[start:end]:
            self.add_row(*self._item_to_row(item), style=self._row_style(item))

    # ------------------------------------------------------------------
    # Internal helpers
    # ------------------------------------------------------------------
    def _item_to_row(self, item: WorkItem) -> list[str]:
        due = getattr(item, "due_date", "") or ""
        return [
            item.id,
            item.title,
            item.item_type.name.title(),
            item.status.name.title(),
            item.priority.name.title(),
            str(due),
            "View | Edit | Delete",
        ]

    def _row_style(self, item: WorkItem) -> str:
        priority_color = {
            Priority.HI: "bold red",
            Priority.MED: "",
            Priority.LOW: "dim",
        }.get(item.priority, "")
        status_color = {
            ItemStatus.COMPLETED: "green",
            ItemStatus.IN_PROGRESS: "yellow",
            ItemStatus.NOT_STARTED: "",
        }.get(item.status, "")
        return " ".join(filter(None, [priority_color, status_color]))

    # ------------------------------------------------------------------
<<<<<<< HEAD
    # Action handlers and context menu helpers
    # ------------------------------------------------------------------
    def action_view_selected(self) -> None:  # pragma: no cover - simple action
        self.last_action = "view"

    def action_edit_selected(self) -> None:  # pragma: no cover - simple action
        self.last_action = "edit"

    def action_delete_selected(self) -> None:  # pragma: no cover - simple action
        self.last_action = "delete"

    def open_context_menu(self, row_index: int) -> None:
        """Open a simple context menu for the given row."""
        self.context_menu_row = row_index
        self.context_menu_open = True

    def close_context_menu(self) -> None:
        """Close the context menu if open."""
        self.context_menu_open = False
=======
    # Filtering and sorting
    # ------------------------------------------------------------------
    def _apply_filters(self) -> None:
        items = self._items
        if self.item_type_filter is not None:
            items = [i for i in items if i.item_type == self.item_type_filter]
        if self.status_filter is not None:
            items = [i for i in items if i.status == self.status_filter]
        if self.search_text:
            term = self.search_text.lower()
            items = [
                i
                for i in items
                if term in i.title.lower() or term in i.description.lower()
            ]
        self._filtered = items

    def set_filters(
        self,
        *,
        item_type: ItemType | None = None,
        status: ItemStatus | None = None,
        search_text: str | None = None,
    ) -> None:
        self.item_type_filter = item_type
        self.status_filter = status
        self.search_text = search_text or ""
        self.current_page = 0
        self.refresh_page()

    def sort_by(self, key: Callable[[WorkItem], object], reverse: bool = False) -> None:
        self.sort_key = key
        self.sort_reverse = reverse
        self.refresh_page()

    def on_header_selected(
        self, event: HeaderSelected
    ) -> None:  # pragma: no cover - simple UI
        label = event.column_label
        key_map = {
            "ID": lambda i: i.id,
            "Title": lambda i: i.title.lower(),
            "Type": lambda i: i.item_type.value,
            "Status": lambda i: i.status.value,
            "Priority": lambda i: i.priority.value,
            "Due Date": lambda i: getattr(i, "due_date", "") or "",
        }
        if label in key_map:
            if self.sort_key == key_map[label]:
                self.sort_reverse = not self.sort_reverse
            else:
                self.sort_key = key_map[label]
                self.sort_reverse = False
            self.refresh_page()
>>>>>>> 8c872404
<|MERGE_RESOLUTION|>--- conflicted
+++ resolved
@@ -112,7 +112,7 @@
         return " ".join(filter(None, [priority_color, status_color]))
 
     # ------------------------------------------------------------------
-<<<<<<< HEAD
+
     # Action handlers and context menu helpers
     # ------------------------------------------------------------------
     def action_view_selected(self) -> None:  # pragma: no cover - simple action
@@ -132,7 +132,7 @@
     def close_context_menu(self) -> None:
         """Close the context menu if open."""
         self.context_menu_open = False
-=======
+
     # Filtering and sorting
     # ------------------------------------------------------------------
     def _apply_filters(self) -> None:
@@ -186,5 +186,4 @@
             else:
                 self.sort_key = key_map[label]
                 self.sort_reverse = False
-            self.refresh_page()
->>>>>>> 8c872404
+                main