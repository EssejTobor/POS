--- conflicted
+++ resolved
@@ -4,12 +4,9 @@
 This module contains custom widgets used throughout the POS application.
 """
 
-<<<<<<< HEAD
 from .item_details_modal import ItemDetailsModal
-=======
 from .filter_bar import FilterBar
 
->>>>>>> b080b449
 # Import widgets as they are implemented
 from .item_form import ItemEntryForm
 from .item_table import ItemTable
@@ -21,10 +18,7 @@
     "ItemEntryForm",
     "ItemTable",
     "LinkTree",
-<<<<<<< HEAD
     "ItemDetailsModal",
-=======
     "FilterBar",
->>>>>>> b080b449
     # "Message",
 ]