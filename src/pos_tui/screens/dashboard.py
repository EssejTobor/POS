from textual.app import ComposeResult
from textual.containers import Container
from textual.widgets import LoadingIndicator

from ..widgets import FilterBar, ItemTable


class DashboardScreen(Container):
    """Screen displaying an overview of work items."""

    BINDINGS = [
        ("r", "refresh", "Refresh Items"),
    ]

    def compose(self) -> ComposeResult:
<<<<<<< HEAD
        yield LoadingIndicator(id="loading")
        yield ItemTable(id="dashboard_table")

    def on_mount(self) -> None:
        self.query_one(LoadingIndicator).display = False
        self.refresh()

    def action_refresh(self) -> None:
        self.refresh()

    # --------------------------------------------------------------
    # Data Loading
    # --------------------------------------------------------------
    def refresh(self) -> None:
        """Fetch items from the database asynchronously."""
        loading = self.query_one(LoadingIndicator)
        table = self.query_one(ItemTable)
        table.display = False
        loading.display = True
        self.run_worker(self._fetch_items, thread=True)

    def _fetch_items(self) -> None:
        items = self.app.work_system.get_incomplete_items()
        self.call_from_thread(self._apply_items, items)

    def _apply_items(self, items) -> None:
        table = self.query_one(ItemTable)
        loading = self.query_one(LoadingIndicator)
        table.load_items(items)
        loading.display = False
        table.display = True
=======
        yield FilterBar(id="filter_bar")
        yield ItemTable(id="dashboard_table")

    def on_filter_bar_filter_changed(
        self, event: FilterBar.FilterChanged
    ) -> None:  # pragma: no cover - simple UI
        table = self.query_one(ItemTable)
        table.set_filters(
            item_type=event.item_type,
            status=event.status,
            search_text=event.search_text,
        )
>>>>>>> 0bf7eecd
<|MERGE_RESOLUTION|>--- conflicted
+++ resolved
@@ -13,7 +13,7 @@
     ]
 
     def compose(self) -> ComposeResult:
-<<<<<<< HEAD
+
         yield LoadingIndicator(id="loading")
         yield ItemTable(id="dashboard_table")
 
@@ -45,7 +45,6 @@
         table.load_items(items)
         loading.display = False
         table.display = True
-=======
         yield FilterBar(id="filter_bar")
         yield ItemTable(id="dashboard_table")
 
@@ -58,4 +57,4 @@
             status=event.status,
             search_text=event.search_text,
         )
->>>>>>> 0bf7eecd
+        main