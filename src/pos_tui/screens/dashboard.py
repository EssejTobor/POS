--- conflicted
+++ resolved
@@ -5,12 +5,9 @@
                        ItemFormModal, ItemTable)
 from ...models import ItemStatus, WorkItem
 from ..widgets import FilterBar, ItemDetailsModal, ItemFormModal, ItemTable
-<<<<<<< HEAD
 from ..workers import ItemFetchWorker
-=======
 from ..workers.db import ItemFetchWorker
 
->>>>>>> bbc7a1bb
 
 
 class DashboardScreen(Container):
@@ -54,7 +51,6 @@
         filters = self.query_one(FilterBar)
         table.display = False
         loading.display = True
-<<<<<<< HEAD
         worker = ItemFetchWorker(
             self.app,
             self.app.work_system,
@@ -68,7 +64,6 @@
             callback=self._apply_items,
         )
         self.run_worker(worker, thread=True)
-=======
         query = (
             "SELECT * FROM work_items WHERE status != ? "
             "ORDER BY priority DESC, created_at DESC"
@@ -82,7 +77,6 @@
             on_success=lambda result: self.call_from_thread(self._apply_items, result),
         )
         self.app.schedule_worker(worker)
->>>>>>> bbc7a1bb
 
     def _apply_items(self, items) -> None:
         table = self.query_one(ItemTable)
