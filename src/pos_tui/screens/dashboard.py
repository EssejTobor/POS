--- conflicted
+++ resolved
@@ -206,22 +206,7 @@
         if item.id in self.app.work_system.items:
             del self.app.work_system.items[item.id]
 
-<<<<<<< HEAD
-        table.load_items(self.app.work_system.items.values())
-        self.query_one("#status_bar", Static).update("Item deleted.")
-
-        toast = ToastNotification("Item deleted", show_undo=True)
-
-        def _toast_result(result: bool | None) -> None:
-            if result:
-                self.action_undo_delete()
-
-        self.app.push_screen(toast, callback=_toast_result)
-=======
-        self.query_one("#status_bar", Static).update(
-            "Item deleted. Press 'u' to undo."
-        )
->>>>>>> f00706fe
+
 
         def op(conn):
             self.app.work_system.db.delete_item(item.id)
