--- conflicted
+++ resolved
@@ -144,11 +144,9 @@
 - Marked CLI interface as deprecated with plans for full removal
 - Modified main.py to launch Textual UI by default with fallback to CLI
 - Updated version number to 0.2.0 in src/__init__.py to reflect the architectural change
-<<<<<<< HEAD
 - Removed root-level `work_items.db` and added `/work_items.db` to `.gitignore` to keep the canonical database in `data/db/`
-=======
 - Synced pyproject.toml version to 0.2.0 to match src/__init__.py
->>>>>>> d96d72d8
+
 
 ### Deprecated
 - CLI-based commands and interfaces in favor of Textual TUI