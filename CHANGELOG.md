# CHANGELOG

> **Note:** For the release process and versioning guidelines, see the 'Versioning & Release Policy' section in `PROJECT_SCOPE.md`.

## **IMPORTANT: PROJECT CONTINUITY**  


## **IMPORTANT: SELF-MAINTENANCE INSTRUCTIONS**

### **Before Taking Any Action or Making Suggestions**  
1. **Read Both Files**:  
   - Read `CHANGELOG.md` and `PROJECT_SCOPE.md`.  
   - Briefly report:  
     ```
     Read [filename]: [key points relevant to current task]
     ```

2. **Review Context**:  
   - Assess existing features, known issues, and architectural decisions.

3. **Inform Responses**:  
   - Use the gathered context to guide your suggestions or actions.

4. **Proceed Only After Context Review**:  
   - Ensure all actions align with the project's scope and continuity requirements.

---

### **After Making ANY Code Changes**  
1. **Update Documentation Immediately**:  
   - Add new features/changes to the `[Unreleased]` section of `CHANGELOG.md`.  
   - Update `PROJECT_SCOPE.md` if there are changes to architecture, features, or limitations.

2. **Report Documentation Updates**:  
   - Use the following format to report updates:  
     ```
     Updated CHANGELOG.md: [details of what changed]  
     Updated PROJECT_SCOPE.md: [details of what changed] (if applicable)
     ```

3. **Ensure Alignment**:  
   - Verify that all changes align with existing architecture and features.

4. **Document All Changes**:  
   - Include specific details about:
     - New features or improvements
     - Bug fixes
     - Error handling changes
     - UI/UX updates
     - Technical implementation details

---

### **Documentation Update Protocol**
1. **Never Skip Documentation Updates**:  
   - Always update documentation, even for minor changes.

2. **Update Before Responding to the User**:  
   - Ensure documentation is complete before providing feedback or solutions.

3. **For Multiple Changes**:
   - Document each change separately.
   - Maintain chronological order.
   - Group related changes together.

4. **For Each Feature/Change, Document**:
   - What was changed.
   - Why it was changed.
   - How it works.
   - Any limitations or considerations.

5. **If Unsure About Documentation**:
   - Err on the side of over-documenting.
   - Include all relevant details.
   - Maintain consistent formatting.

---

### **Log Analysis Protocol**
1. **When Reviewing Conversation Logs**:
   - Briefly report findings using this format:  
     ```
     Analyzed conversation: [key points relevant to task]
     ```

2. **When Examining Code or Error Logs**:
   - Report findings using this format:  
     ```
     Reviewed [file/section]: [relevant findings]
     ```

3. **Include Minimal Context for Current Task**:
   - Ensure findings directly inform the current task at hand.

---

### **Critical Notes**
- This read-first, write-after approach ensures consistency and continuity across conversations.
- Documentation updates and log analysis reports are mandatory and must be completed before responding to the user.

---

## [Unreleased]

### Added
- Added missing newline at end of README.md
- Created `item_links` table for storing relationships between work items
- Added foreign key constraints and appropriate indexes for the `item_links` table
- Implemented `add_link()` method to create relationships between items with error handling
- Implemented `remove_link()` method to delete relationships between items
- Implemented `get_links()` method to retrieve both incoming and outgoing links for an item
- Added convenience methods in `WorkSystem` class for working with links (`add_link()`, `remove_link()`, `get_links()`)
- Added comprehensive unit tests for the link functionality in `tests/test_item_links.py`
- Added new `ItemType.THOUGHT` enum value with "th" value for capturing thought items
- Updated type validation in `schemas.py` to allow the new "th" type
- Modified `generate_id()` to handle the two-character "th" type for ID generation
- Added comprehensive unit tests for the thought item functionality in `tests/test_thought_item.py`
- Added minimal Textual UI stub in `src/textual_ui.py`
- Extended the `do_list` command to support filtering thoughts with `list thoughts`
- Added specialized `do_list_thoughts` command for listing all thoughts or filtering by goal
- Enhanced display formatting to highlight thought items with distinct styling
- Added special visual treatment for thoughts in the tree view
- Created unit tests for the thought listing functionality in `tests/test_list_thoughts.py`
- Added `do_link` command to create links between items from the CLI with support for custom link types
- Added `do_unlink` command to remove links between items from the CLI
- Implemented input validation for link commands to handle invalid IDs and link types
- Created comprehensive unit tests for link/unlink commands in `tests/test_link_commands.py`
- Added manual test script for link/unlink commands in `test_link_commands_manual.py`
- Added `do_link_tree` command to visualize hierarchical relationships between items
- Implemented color-coding for different relationship types (references, evolves-from, inspired-by, parent-child)
- Added cycle detection in tree visualization to prevent infinite recursion
- Implemented configurable depth limiting to handle complex relationship networks
- Created `print_link_tree` method in the Display class for hierarchical visualization
- Added comprehensive unit tests for the link tree functionality in `tests/test_link_tree.py`
- Created a detailed manual test script for link tree visualization in `test_link_tree_manual.py`
- Extended link tree tests to verify cycle references appear in the output
- Implemented core Textual UI framework in `src/textual_ui.py` with the following components:
  - `TextualApp` class with tabbed interface and keyboard shortcuts
  - `ItemEntryForm` with fields for all item properties and linking options
  - `ItemListView` with filtering and sortable data table
  - `LinkTreeView` for visualizing relationship networks between items
  - Implemented graphical link tree visualization using Textual's Tree widget
  - Message system for user notifications and feedback
  - Rich styling and keyboard navigation
- Added CLI commands to integrate with the Textual UI:
- `do_form` to launch the item entry form
- `do_tui` to launch the full TUI interface
- `do_tui_list` to browse items in the TUI
- Wired CLI launch commands to open specific TUI tabs
- Added graceful fallbacks when the Textual library is not available
- Implemented proper Windows terminal compatibility
- Enhanced `do_tui` command to launch the dashboard with optional `--tab` flag for starting view
- Added Textual as a first-class runtime dependency in `pyproject.toml`
- Created `src/launcher.py` to provide a direct entry point to launch the Textual UI
- Updated `run.py` to directly launch the Textual UI with fallback to CLI if import fails
- Created `src/textual_ui/widgets.py` with implementation stubs for all required widget classes
- Added `item_tags` table with CLI commands and tag filtering support
- Added search and filtering for thought items via `search_thoughts`

### Changed
- Unified item creation by extending the `add` command to support thought items with linking
- Enhanced `AddItemInput` schema to support optional linking parameters (`--link-to`, `--link-type`)
- Removed separate `do_add_thought` command for a more consistent user interface
- Updated help documentation with comprehensive examples for the extended `add` command
- Created unit tests for the unified add command in `tests/test_unified_add_command.py`
- Updated class docstring for `WorkSystemCLI` to document the new link and unlink commands
- Updated class docstring for `WorkSystemCLI` to document the `optimize` command
- Enhanced the Display class to support advanced tree-based relationship visualizations
- Aligned `__version__` in `src/__init__.py` with package version `0.1.0`
- Fixed lint and type issues across the codebase; added initial Textual UI stub
- Improved `do_cleanup_backups` with better error handling and user feedback
- Fixed NameError when `rich` is installed by correctly assigning fallback classes in `display.py`
- Resolved mypy errors in `textual_ui.py`
- Enhanced Textual UI; install `textual` and launch it with the `tui` command
- Added lightweight fallbacks for `pydantic` to enable tests without external
  dependencies; improved missing item messages in link tree view
- Changed application startup to launch Textual UI by default, with automatic fallback to CLI if Textual is unavailable
- Replaced debug `print` statements for `ItemType` and `Priority` with logging
- Removed leftover debug prints from `ItemEntryForm.compose` and added a unit
  test ensuring no output during form creation

### Fixed
- Fixed import error with "No module named 'src.textual_ui.widgets'" by creating the missing module with required widget classes
- Resolved circular import in textual_ui causing startup failure
- Fixed incorrect value handling in Textual Select widgets
- Fixed startup script so Textual UI launches by default with CLI fallback
<<<<<<< HEAD
- Fixed WHERE clause logic in `get_items_by_filters` to handle tag-only queries
=======
- Fixed fallback classes in `textual_ui.py` to prevent `TypeError` when `textual` is missing
>>>>>>> c57488db
<|MERGE_RESOLUTION|>--- conflicted
+++ resolved
@@ -184,8 +184,4 @@
 - Resolved circular import in textual_ui causing startup failure
 - Fixed incorrect value handling in Textual Select widgets
 - Fixed startup script so Textual UI launches by default with CLI fallback
-<<<<<<< HEAD
-- Fixed WHERE clause logic in `get_items_by_filters` to handle tag-only queries
-=======
-- Fixed fallback classes in `textual_ui.py` to prevent `TypeError` when `textual` is missing
->>>>>>> c57488db
+
